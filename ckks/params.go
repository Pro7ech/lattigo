package ckks

import (
	"errors"
	"fmt"
	"github.com/ldsec/lattigo/ring"
	"github.com/ldsec/lattigo/utils"
	"math"
	"math/bits"
)

// MaxLogN is the log2 of the largest supported polynomial modulus degree.
const MaxLogN = 16

// MaxModuliCount is the largest supported number of moduli in the RNS representation.
const MaxModuliCount = 34

// MaxModuliSize is the largest bit-length supported for the moduli in the RNS representation.
const MaxModuliSize = 60

// DefaultSigma is the default error distribution standard deviation
const DefaultSigma = 3.2

const (
	PN12QP109 = iota
	PN13QP218
	PN14QP438
	PN15QP880
	PN16QP1761
	PN16BootCheby
)

type DefaultParam struct {
	LogModuli
	LogN     uint64
	LogSlots uint64
	Scale    float64
}

// DefaultParams is a set of default CKKS parameters ensuring 128 bit security.
var DefaultParams = []*DefaultParam{

	//LogQi = 109
	{LogN: 12,
		LogSlots: 11,
		LogModuli: LogModuli{
			LogQi: []uint64{37, 32},
			LogPi: []uint64{38},
		},
		Scale: 1 << 32,
	},

	//LogQi = 218
	{LogN: 13,
		LogSlots: 12,
		LogModuli: LogModuli{
			LogQi: []uint64{33, 30, 30, 30, 30, 30},
			LogPi: []uint64{35},
		},
		Scale: 1 << 30,
	},

	//LogQiP = 438
	{LogN: 14,
		LogSlots: 13,
		LogModuli: LogModuli{
			LogQi: []uint64{45, 34, 34, 34, 34, 34, 34, 34, 34, 34},
			LogPi: []uint64{43, 43},
		},
		Scale: 1 << 34,
	},

	//LogQi = 880
	{LogN: 15,
		LogSlots: 14,
		LogModuli: LogModuli{
			LogQi: []uint64{50, 40, 40, 40, 40, 40, 40, 40, 40, 40, 40, 40, 40, 40, 40, 40, 40, 40},
			LogPi: []uint64{50, 50, 50},
		},
		Scale: 1 << 40,
	},

	//LogQi = 1761
	{LogN: 16,
		LogSlots: 15,
		LogModuli: LogModuli{
			LogQi: []uint64{55, 45, 45, 45, 45, 45, 45, 45, 45, 45, 45, 45, 45, 45, 45, 45, 45, 45, 45, 45, 45, 45, 45, 45, 45, 45, 45, 45, 45, 45, 45, 45, 45, 45},
			LogPi: []uint64{55, 55, 55, 55},
		},
		Scale: 1 << 45,
<<<<<<< HEAD
		Sigma: 3.2},

=======
	},
>>>>>>> 8ad28ec3
	//LogQi = 1761
	{LogN: 16,
		LogSlots: 15,
		LogModuli: LogModuli{
			LogQi: []uint64{55, 45, 45, 45, 45, 45, 45, 45, 45, 45, 45, 45, 45, 45, 45, 45, 45, 45, 45, 45, 45, 45, 45, 45, 45, 45, 45, 45, 45},
			LogPi: []uint64{61},
		},
		Scale: 1 << 55,
	},
}

// Moduli stores the NTT primes of the RNS representation.
type Moduli struct {
	qi []uint64 // Ciphertext prime moduli
	pi []uint64 // Keys additional prime moduli
}

// Qi returns a new slice with the factors of the ciphertext modulus q
func (m *Moduli) Qi() []uint64 {
	qi := make([]uint64, len(m.qi))
	copy(qi, m.qi)
	return qi
}

// QiCount returns the number of factors of the ciphertext modulus q
func (m *Moduli) QiCount() uint64 {
	return uint64(len(m.qi))
}

// Pi returns a new slice with the factors of the ciphertext modulus extention p
func (m *Moduli) Pi() []uint64 {
	pi := make([]uint64, len(m.pi))
	copy(pi, m.pi)
	return pi
}

// PiCount returns the number of factors of the ciphertext modulus extention p
func (m *Moduli) PiCount() uint64 {
	return uint64(len(m.pi))
}

// PiCount returns the number of factors of the ciphertext modulus extention p
func (m *Moduli) QPiCount() uint64 {
	return uint64(len(m.qi) + len(m.pi))
}

// LogQP returns the size of the extended modulus QP in bits
func (m *Moduli) LogQP() uint64 {
	tmp := ring.NewUint(1)
	for _, qi := range m.qi {
		tmp.Mul(tmp, ring.NewUint(qi))
	}
	for _, pi := range m.pi {
		tmp.Mul(tmp, ring.NewUint(pi))
	}
	return uint64(tmp.BitLen())
}

// Copy creates a copy of the target Moduli.
func (m *Moduli) Copy() Moduli {

	qi := make([]uint64, len(m.qi))
	copy(qi, m.qi)

	pi := make([]uint64, len(m.pi))
	copy(pi, m.pi)

	return Moduli{qi, pi}
}

// LogModuli generates a LogModuli struct from the parameters' Moduli struct and returns it.
func (p *Parameters) LogModuli() (lm LogModuli) {

	lm.LogQi = make([]uint64, len(p.qi), len(p.qi))
	for i := range p.qi {
		lm.LogQi[i] = uint64(math.Round(math.Log2(float64(p.qi[i]))))
	}

	lm.LogPi = make([]uint64, len(p.pi), len(p.pi))
	for i := range p.pi {
		lm.LogPi[i] = uint64(math.Round(math.Log2(float64(p.pi[i]))))
	}

	return lm
}

// LogModuli stores the bit-length of the NTT primes of the RNS representation.
type LogModuli struct {
	LogQi []uint64 // Ciphertext prime moduli bit-size
	LogPi []uint64 // Keys additional prime moduli bit-size
}

// Parameters represents a given parameter set for the BFV cryptosystem.
type Parameters struct {
	Moduli
	logN     uint64 // Ring degree (power of 2)
	n        uint64
	logSlots uint64
	scale    float64
	sigma    float64 // Gaussian sampling variance

	logQP uint64
	alpha uint64
	beta  uint64
}

// NewParametersFromModuli creates a new Parameters struct and returns a pointer to it.
func NewParametersFromModuli(logN uint64, m Moduli) (p *Parameters, err error) {
	p = new(Parameters)

	if (logN < 3) || (logN > MaxLogN) {
		return nil, fmt.Errorf("invalid polynomial ring log degree: %d", logN)
	}

	p.logN = logN
	p.n = 1 << logN

	if err = checkModuli(m, logN); err != nil {
		return nil, err
	}

	p.Moduli = m.Copy()
	p.logQP = p.Moduli.LogQP()

	if len(p.pi) != 0 {
		p.alpha = uint64(len(p.pi))
		p.beta = uint64(math.Ceil(float64(len(p.qi)) / float64(len(p.pi))))
	}

	p.sigma = DefaultSigma

	return p, nil

}

// NewParametersFromLogModuli creates a new Parameters struct and returns a pointer to it.
func NewParametersFromLogModuli(logN uint64, lm LogModuli) (p *Parameters, err error) {

	if err = checkLogModuli(lm); err != nil {
		return nil, err
	}

	// If LogModuli is valid and then generates the moduli
	return NewParametersFromModuli(logN, genModuli(lm, logN))
}

// NewPolyQ returns a new empty polynomial of degree 2^LogN in basis Qi.
func (p *Parameters) NewPolyQ() *ring.Poly {
	return ring.NewPoly(p.n, uint64(len(p.qi)))
}

// NewPolyP returns a new empty polynomial of degree 2^LogN in basis Pi.
func (p *Parameters) NewPolyP() *ring.Poly {
	return ring.NewPoly(p.n, uint64(len(p.pi)))
}

// NewPolyQP returns a new empty polynomial of degree 2^LogN in basis Qi + Pi.
func (p *Parameters) NewPolyQP() *ring.Poly {
	return ring.NewPoly(p.n, uint64(len(p.qi)+len(p.pi)))
}

// N returns the ring degree
func (p *Parameters) N() uint64 {
	return p.n
}

// LogN returns the log of the degree of the polynomial ring
func (p *Parameters) LogN() uint64 {
	return p.logN
}

// LogSlots returns the log of the number of slots
func (p *Parameters) LogSlots() uint64 {
	return p.logSlots
}

// MaxLevel returns the maximum ciphertext level
func (p *Parameters) MaxLevel() uint64 {
	return p.QiCount() - 1
}

// Levels returns then number of total levels enabled by the parameters
func (p *Parameters) Levels() uint64 {
	return p.QiCount()
}

// LogN returns the log of the degree of the polynomial ring
func (p *Parameters) Slots() uint64 {
	return 1 << p.logSlots
}

// LogN returns the log of the degree of the polynomial ring
func (p *Parameters) MaxSlots() uint64 {
	return p.n >> 1
}

// MaxLogSlots returns the log of the maximum number of slots enabled by the parameters
func (p *Parameters) MaxLogSlots() uint64 {
	return p.logN - 1
}

// Sigma returns standard deviation of the noise distribution
func (p *Parameters) Sigma() float64 {
	return p.sigma
}

// Alpha returns the number of moduli in in P
func (p *Parameters) Alpha() uint64 {
	return p.alpha
}

// Beta returns the number of element in the RNS decomposition basis: Ceil(lenQi / lenPi)
func (p *Parameters) Beta() uint64 {
	return p.beta
}

// LogQP returns the size of the extanded modulus QP in bits
func (p *Parameters) LogQP() uint64 {
	return p.logQP
}

// WithT returns a copy of this parameter struct with the plaintext modulus set to t
func (p *Parameters) Scale() float64 {
	return p.scale
}

// WithT returns a copy of this parameter struct with the plaintext modulus set to t
func (p *Parameters) SetScale(scale float64) {
	p.scale = scale
}

// SetLogSlots sets the value logSlots of the parameters.
func (p *Parameters) SetLogSlots(logSlots uint64) (err error) {
	if (logSlots == 0) || (logSlots > p.MaxLogSlots()) {
		return fmt.Errorf("slots cannot be greater than LogN-1")
	}

	p.logSlots = logSlots

	return nil
}

// SetSigma sets the value sigma of the parameters
func (p *Parameters) SetSigma(sigma float64) {
	p.sigma = sigma
}

// Copy creates a copy of the target parameters.
func (p *Parameters) Copy() (paramsCopy *Parameters) {

	paramsCopy = new(Parameters)
	paramsCopy.logN = p.logN
	paramsCopy.n = p.n
	paramsCopy.logSlots = p.logSlots
	paramsCopy.scale = p.scale
	paramsCopy.sigma = p.sigma
	paramsCopy.Moduli = p.Moduli.Copy()
	paramsCopy.logQP = p.logQP
	paramsCopy.alpha = p.alpha
	paramsCopy.beta = p.beta

	return
}

// Equals compares two sets of parameters for equality.
func (p *Parameters) Equals(other *Parameters) (res bool) {

	if p == other {
		return true
	}

	res = p.logN == other.logN
	res = res && (p.n == other.n)
	res = res && (p.logSlots == other.logSlots)
	res = res && (p.scale == other.scale)
	res = res && (p.sigma == other.sigma)

	res = res && utils.EqualSliceUint64(p.qi, other.qi)
	res = res && utils.EqualSliceUint64(p.pi, other.pi)

	res = res && (p.alpha == other.alpha)
	res = res && (p.beta == other.beta)
	res = res && (p.logQP == other.logQP)

	return
}

// MarshalBinary returns a []byte representation of the parameter set.
func (p *Parameters) MarshalBinary() ([]byte, error) {
	if p.logN == 0 { // if N is 0, then p is the zero value
		return []byte{}, nil
	}

	b := utils.NewBuffer(make([]byte, 0, 21+(p.QPiCount())<<3))

	b.WriteUint8(uint8(p.logN))
	b.WriteUint8(uint8(p.logSlots))
	b.WriteUint64(math.Float64bits(p.scale))
	b.WriteUint64(math.Float64bits(p.sigma))
	b.WriteUint8(uint8(len(p.qi)))
	b.WriteUint8(uint8(len(p.pi)))
	b.WriteUint64Slice(p.qi)
	b.WriteUint64Slice(p.pi)

	return b.Bytes(), nil
}

// UnmarshalBinary decodes a []byte into a parameter set struct
func (p *Parameters) UnmarshalBinary(data []byte) (err error) {

	if len(data) < 3 {
		return errors.New("invalid parameters encoding")
	}

	b := utils.NewBuffer(data)

	p.logN = uint64(b.ReadUint8())

	if p.logN > MaxLogN {
		return fmt.Errorf("LogN larger than %d", MaxLogN)
	}

	p.logSlots = uint64(b.ReadUint8())

	if p.logSlots > p.logN-1 {
		return fmt.Errorf("LogSlots larger than %d", MaxLogN-1)
	}

	p.scale = math.Float64frombits(b.ReadUint64())
	p.sigma = math.Float64frombits(b.ReadUint64())

	lenQi := b.ReadUint8()
	lenPi := b.ReadUint8()

	p.qi = make([]uint64, lenQi, lenQi)
	p.pi = make([]uint64, lenPi, lenPi)

	b.ReadUint64Slice(p.qi)
	b.ReadUint64Slice(p.pi)

	if lenPi != 0 {
		p.alpha = uint64(lenPi)
		p.beta = uint64(math.Ceil(float64(lenQi) / float64(lenPi)))
	}

	if err = checkModuli(p.Moduli, p.logN); err != nil {
		return err
	}

	p.logQP = p.Moduli.LogQP()

	return nil
}

func checkModuli(m Moduli, logN uint64) error {

	if len(m.qi) > MaxModuliCount {
		return fmt.Errorf("#Qi is larger than %d", MaxModuliCount)
	}

	if len(m.pi) > MaxModuliCount {
		return fmt.Errorf("#Pi is larger than %d", MaxModuliCount)
	}

	for i, qi := range m.qi {
		if uint64(bits.Len64(qi)-1) > MaxModuliSize+1 {
			return fmt.Errorf("Qi bit-size (i=%d) is larger than %d", i, MaxModuliSize)
		}
	}

	for i, pi := range m.pi {
		if uint64(bits.Len64(pi)-1) > MaxModuliSize+2 {
			return fmt.Errorf("Pi bit-size (i=%d) is larger than %d", i, MaxModuliSize)
		}
	}

	N := uint64(1 << logN)

	for i, qi := range m.qi {
		if !ring.IsPrime(qi) || qi&((N<<1)-1) != 1 {
			return fmt.Errorf("Qi (i=%d) is not an NTT prime", i)
		}
	}

	for i, pi := range m.pi {
		if !ring.IsPrime(pi) || pi&((N<<1)-1) != 1 {
			return fmt.Errorf("Pi (i=%d) is not an NTT prime", i)
		}
	}

	return nil
}

func checkLogModuli(m LogModuli) error {

	if len(m.LogQi) > MaxModuliCount {
		return fmt.Errorf("#LogQi is larger than %d", MaxModuliCount)
	}

	if len(m.LogPi) > MaxModuliCount {
		return fmt.Errorf("#LogPi is larger than %d", MaxModuliCount)
	}

	for i, qi := range m.LogQi {
		if qi > MaxModuliSize {
			return fmt.Errorf("LogQi (i=%d) is larger than %d", i, MaxModuliSize)
		}
	}

	for i, pi := range m.LogPi {
		if pi > MaxModuliSize+1 {
			return fmt.Errorf("LogPi (i=%d) is larger than %d", i, MaxModuliSize)
		}
	}

	return nil
}

func genModuli(lm LogModuli, logN uint64) (m Moduli) {

	// Extracts all the different primes bit size and maps their number
	primesbitlen := make(map[uint64]uint64)
	for _, qi := range lm.LogQi {
		primesbitlen[qi]++
	}

	for _, pj := range lm.LogPi {
		primesbitlen[pj]++
	}

	// For each bit-size, finds that many primes
	primes := make(map[uint64][]uint64)
	for key, value := range primesbitlen {
		primes[key] = ring.GenerateNTTPrimes(key, logN, value)
	}

	// Assigns the primes to the ckks moduli chain
	m.qi = make([]uint64, len(lm.LogQi))
	for i, qi := range lm.LogQi {
		m.qi[i] = primes[qi][0]
		primes[qi] = primes[qi][1:]
	}

	// Assigns the primes to the special primes list for the keys context
	m.pi = make([]uint64, len(lm.LogPi))
	for i, pj := range lm.LogPi {
		m.pi[i] = primes[pj][0]
		primes[pj] = primes[pj][1:]
	}

	return m
}<|MERGE_RESOLUTION|>--- conflicted
+++ resolved
@@ -88,12 +88,8 @@
 			LogPi: []uint64{55, 55, 55, 55},
 		},
 		Scale: 1 << 45,
-<<<<<<< HEAD
-		Sigma: 3.2},
-
-=======
 	},
->>>>>>> 8ad28ec3
+
 	//LogQi = 1761
 	{LogN: 16,
 		LogSlots: 15,
